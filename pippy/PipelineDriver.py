# Copyright (c) Meta Platforms, Inc. and affiliates
import logging
import operator
import threading
import time
import warnings
from enum import Enum
from inspect import Parameter, Signature
from typing import Any, Callable, Dict, List, Tuple, Optional

import torch
import torch.distributed.rpc as rpc
import torch.fx

from pippy.IR import Pipe, stage_backward, sync_barrier, _null_coalesce_accumulate
from pippy.events import EventRecorder, EventsContext, Event, Allocator
from pippy.microbatch import split_args_kwargs_into_chunks, merge_chunks

# TODO: Define the strategy for replicating the computation. In particular, we will likely make the assumption
# that the operations in the program are batch-wise commutative (my term), i.e. we can guarantee equivalence
# with splitting up the operation along the batch dimension, applying the computation to those sub-batches,
# then merging them back together via concatenation. We should provide a crisp contract surrounding this

# ===== Questions to Answer =====
# 1. When does each stage happen?
#       micro-batch splitting: per-invocation or with one fixed chunk size?
#       physical compilation: this depends on micro-batch splitting (for e.g. scheduling
#          so it would have to be ordered after micro-batch splitting
#       runtime: obviously needs to happen at runtime
#
# Conceptually:
#
#   replicated_programs : List[IR] = replicate(chunks)
#   schedule : List[IR] = schedule(replicated_programs)
#   for device_schedule in schedule:
#       for instruction in device_schedule:
#           invoke(rank, instruction)
#
#   `chunks` is the only external dependency that could potentially be used per-invocation.
#   Do we want to:
#       a) Take it as a per-invocation parameter and re-do compilation each time? (-overhead)
#       b) Take it as a one-time initialization parameter and consistently split each
#          batch into a single `chunks` value (-flexibility)
#       c) Allow it to be dynamic but cache compiled policies?
#
#   Decision: We can easily convert (a) to (c), so let's go with (a).

DEBUG = False

class Phase(Enum):
    FORWARD = 0
    BACKWARD = 1
    ACCUMULATE_GRAD = 2
    SYNC_BARRIER = 3

# TODO: do we need this?
class SchedState(Enum):
    WAITING = 0
    READY = 1
    RUNNING = 2
    DONE = 3


def event_name(ph, stage_id, mbid):
    phase_to_short_str = {
        Phase.FORWARD: 'F',
        Phase.BACKWARD: 'B',
        Phase.ACCUMULATE_GRAD: 'A',
        Phase.SYNC_BARRIER: 'S',
    }
    return f"{phase_to_short_str[ph]}_{stage_id},{mbid}"


def prev_event_name(ph: Any, all_stages: List[int], stage_id: int, mbid: Any):
    i = all_stages.index(stage_id)
    if ph == Phase.FORWARD and i > 0:
        prev_stage = all_stages[i - 1]
        return event_name(ph, prev_stage, mbid)
    elif ph == Phase.BACKWARD and i < len(all_stages) - 1:
        next_stage = all_stages[i + 1]
        return event_name(ph, next_stage, mbid)
    else:
        return None


def next_event_name(ph: Any, all_stages: List[int], stage_id: int, mbid: Any):
    i = all_stages.index(stage_id)
    if ph == Phase.FORWARD and i < len(all_stages) - 1:
        next_stage = all_stages[i + 1]
        return event_name(ph, next_stage, mbid)
    elif ph == Phase.BACKWARD and i > 0:
        prev_stage = all_stages[i - 1]
        return event_name(ph, prev_stage, mbid) if stage_id > 0 else None
    else:
        return None


class WorkItem:
    def __init__(
            self, stage_id, phase, args, kwargs, future, microbatch_id, blocked_args_count, ready_args,
            batch_id, num_microbatches, state=SchedState.WAITING, debug_str=''):
        args_to_fwd = ['stage_id', 'phase', 'args', 'kwargs', 'future', 'microbatch_id', 'blocked_args_count',
                       'ready_args', 'batch_id', 'num_microbatches', 'state', 'debug_str']

        for arg in args_to_fwd:
            setattr(self, arg, locals()[arg])

    stage_id : int
    phase : Phase
    args : Tuple[Any]
    kwargs : Dict[str, Any]
    future : torch.futures.Future
    microbatch_id : int

    blocked_args_count : int
    ready_args : Dict[int, Any]
    state : SchedState
    debug_str : str

    batch_id : int
    num_microbatches : int

    def __str__(self):
        return f'WorkItem({self.debug_str})'


class ValueReference:
    def __init__(self, stage_id, unique_key):
        self.stage_id = stage_id
        self.unique_key = unique_key

    stage_id : int
    unique_key : str

    def __repr__(self):
        return f'ValueReference({self.stage_id}, {self.unique_key})'


class RefcountedFuture:
    future : torch.futures.Future
    refcount : int

    def __init__(self, future, refcount):
        self.future, self.refcount = future, refcount

    def release(self):
        """
        Decrement refcount by 1. Return True if this instance should be freed
        """
        assert self.refcount != 0, 'Detected reference counting inconsistency. Please report a bug to PiPPy'
        self.refcount -= 1
        return self.refcount == 0


class RankWorker(EventRecorder):
    """
    RankWorker is the underlying WorkItem processing engine for pipeline stages
    resident on this rank. WorkItems of multiple stages would share the same
    queue in the RankWorker. RankWorker will also maintain states like the
    number of outstanding WorkItems.

    * TODO: in-order execution
    * Queueing of jobs and execution schedule, e.g.
        * Static Schedules
            * Fill-drain (GPipe) pipeline by serializing jobs
            * TODO: 1F1B scheduling by serializing jobs and stalling for a specific
                    phase to come through
            * TODO: Interleaved 1F1B (TODO: how to set up these data dependencies)
        * Dynamic Schedules
            * TODO: Varuna dynamic schedule
            * TODO: dynamic scheduling via registers and back-pressure (TODO: how to
                    specify resource limits and how to implement backpressure?)
    """

    def __init__(self, local_rank, all_stages, max_outstanding=None, dp_pg_cb=None, pp_rank=None,
                 _record_mem_dumps=False):
        logging.info(f'[{local_rank}] Instantiating RankWorker')
        self.local_rank = local_rank
        self.all_stages = all_stages
        self.local_rank = local_rank
        self.dp_pg_cb = dp_pg_cb
        self.pp_rank = pp_rank
        self._record_mem_dumps = _record_mem_dumps

        # Maximum outstanding micro-batches of the pipeline schedule
        self.max_outstanding = max_outstanding
        # Keeps track of the outstanding micro-batches in current rank executor
        self.outstanding = 0
        self.stage_executors : Dict[int, PipeStageExecutor] = {}
        self.events: List[Event] = []

        self.waiting_runlist_lock = threading.Lock()
        # self.waiting_runlist (*and the contained WorkItems*) are guarded by
        # self.waiting_runlist_lock
        self.waiting_runlist : Dict[str, WorkItem] = {}

        self.ready_runlist_lock = threading.Lock()
        self.ready_runlist_cv = threading.Condition(self.ready_runlist_lock)
        self.ready_runlist : Dict[str, WorkItem] = {}

        self.worker_thread = threading.Thread(target=self.worker_loop,
                                              name=f'worker_{self.local_rank}', daemon=True)
        self.worker_thread.start()


    def create_stage_executor(self, stage_id, mod):
        if stage_id in self.stage_executors:
            raise AssertionError(f'Rank {self.local_rank} already has stage {stage_id}')
        self.stage_executors[stage_id] = PipeStageExecutor(stage_id=stage_id,
                                                           mod=mod, rank_worker=self,
                                                           dp_pg_cb=self.dp_pg_cb,
                                                           pp_rank=self.pp_rank)
        return self.stage_executors[stage_id]

    def enqueue_ready_runlist(self, unique_key, work_item):
        with self.ready_runlist_cv:
            logging.info(f'[{self.local_rank}] Current ready runlist keys: {self.ready_runlist.keys()}')
            self.ready_runlist[unique_key] = work_item
            self.ready_runlist_cv.notify()

    def enqueue_waiting_runlist(self, unique_key, work_item):
        with self.waiting_runlist_lock:
            logging.info(f'[{self.local_rank}] Current waiting runlist keys: {self.waiting_runlist.keys()}')
            assert unique_key not in self.waiting_runlist, f'key {unique_key} already in waiting runlist {self.waiting_runlist}'
            self.waiting_runlist[unique_key] = work_item

    def worker_loop(self):
        batch_id_to_remaining_backward_microbatches : Dict[int, int] = {}
        while True:
            work_item = None
            with self.ready_runlist_cv:
                while len(self.ready_runlist) == 0:
                    self.ready_runlist_cv.wait()

                logging.info(f'[{self.local_rank}] Dequeueing workitem from set of {len(self.ready_runlist)}')
                # TODO: extra priorities
                for key in iter(self.ready_runlist.keys()):
                    # Skip forward work items if we hit the max outstanding limit
                    # If there are no other READY WorkItems, the runloop wraps around to the beginning and blocks again,
                    # waiting for another scheduled WorkItem to wake it back up. This works because the only condition
                    # that can schedule a WAITING Workitem is if another backward WorkItem executes and reduces the number
                    # of outstanding mciro-batches;
                    # If there are other READY WorkItems, the runloop executes as normally processing those
                    if (self.ready_runlist[key].phase == Phase.FORWARD and
                            self.max_outstanding is not None and
                            self.outstanding >= self.max_outstanding):
                        continue
                    work_item = self.ready_runlist.pop(key)
                    break

            # We may not fetch any actionable work item in the above loop, go
            # back to the loop in this case
            if work_item is None:
                continue
            logging.info(f'[{self.local_rank}][{work_item.microbatch_id}] Got WorkItem {work_item}')

            work_item.state = SchedState.RUNNING
            args_value_refs = work_item.args
            kwargs_value_refs = work_item.kwargs
            future = work_item.future
            microbatch_id = work_item.microbatch_id
            ready_args = work_item.ready_args
            phase = work_item.phase
            try:
                stage_executor = self.stage_executors[work_item.stage_id]
            except KeyError:
                raise RuntimeError(f'Rank {self.local_rank} does not have stage {work_item.stage_id}'
                                   f'Current keys {self.stage_executors.keys()}')

            batch_id = work_item.batch_id
            num_microbatches = work_item.num_microbatches

            if batch_id not in batch_id_to_remaining_backward_microbatches:
                batch_id_to_remaining_backward_microbatches[batch_id] = num_microbatches

            start_ts = time.time()
            name = event_name(work_item.phase, work_item.stage_id, work_item.microbatch_id)
            if self._record_mem_dumps:
                for peer_executor_rref in stage_executor.peer_executors.values():
                    peer_executor_rref.rpc_sync()._record_dump(f'M{name}_start', start_ts)

            value_ref_arg_idx = 0

            def retrieve_value_ref_args_by_idx(a):
                if isinstance(a, ValueReference):
                    nonlocal value_ref_arg_idx
                    val = ready_args[value_ref_arg_idx]
                    value_ref_arg_idx += 1
                    return val
                else:
                    return a

            args = torch.fx.node.map_aggregate(args_value_refs, retrieve_value_ref_args_by_idx)
            kwargs = torch.fx.node.map_aggregate(kwargs_value_refs, retrieve_value_ref_args_by_idx)

            if phase == Phase.BACKWARD:
                logging.info(
                    f'[{self.local_rank}][{work_item.microbatch_id}] Running backward phase. Retrieving stashed values')
                # HACK: here we are directly accessing the saved tensor outputs
                # for closed-over outputs so that they still have the grad_fn
                # from local autograd. Can we solve this more elegantly?
                kwargs = dict(kwargs)
                kwargs['stage_output'], kwargs['input_values'] = stage_executor.fwd_cache.pop(microbatch_id)

            if work_item.phase == Phase.FORWARD:
                self.outstanding += 1
                flat_tensor_args = []

                def extract_tensor_args(a):
                    if isinstance(a, torch.Tensor):
                        nonlocal flat_tensor_args
                        val = a.detach().requires_grad_(a.requires_grad)
                        flat_tensor_args.append(val)
                        return val
                    else:
                        return a

                args = torch.fx.node.map_aggregate(args, extract_tensor_args)
                kwargs = torch.fx.node.map_aggregate(kwargs, extract_tensor_args)
                logging.info(f'[{self.local_rank}][{work_item.microbatch_id}] Running forward module')

                if isinstance(stage_executor.mod, torch.nn.parallel.distributed.DistributedDataParallel):
                    with stage_executor.mod.no_sync():
                        out_val = stage_executor.mod(*args, **kwargs)
                else:
                    out_val = stage_executor.mod(*args, **kwargs)

                stage_executor.fwd_cache[microbatch_id] = (out_val if isinstance(out_val, tuple) else (out_val,), flat_tensor_args)

            elif work_item.phase == Phase.BACKWARD:
                logging.info(f'[{self.local_rank}][{work_item.microbatch_id}] Running backward')

                batch_id_to_remaining_backward_microbatches[batch_id] -= 1

                if isinstance(stage_executor.mod, torch.nn.parallel.distributed.DistributedDataParallel) and \
                        batch_id_to_remaining_backward_microbatches[batch_id] == 0:
                    # HACK: reaching into DDP implementation details here. Is there a better way?
                    stage_executor.mod.reducer.prepare_for_backward(
                        list(torch.nn.parallel.distributed._find_tensors(kwargs['stage_output'])))

                out_val = stage_backward(*args, **kwargs)

                # Schedule forward stage of a new micro-batch
                self.outstanding -= 1
            elif work_item.phase == Phase.ACCUMULATE_GRAD:
                logging.info(f'[{self.local_rank}][{work_item.microbatch_id}] Running accumulate grad')
                out_val = _null_coalesce_accumulate(*args, **kwargs)
            elif work_item.phase == Phase.SYNC_BARRIER:
                logging.info(f'[{self.local_rank}][{work_item.microbatch_id}] Running sync_barrier')
                out_val = sync_barrier(*args, **kwargs)
            else:
                assert False, f'Unrecognized phase {work_item.phase} encountered in execution'

            logging.info(f'[{self.local_rank}][{work_item.microbatch_id}] Populating result of type {type(out_val)} '
                         f'for {key}')
            future.set_result(out_val)
            work_item.state = SchedState.DONE

            prev_name = prev_event_name(work_item.phase, self.all_stages, work_item.stage_id, work_item.microbatch_id)
            next_name = next_event_name(work_item.phase, self.all_stages, work_item.stage_id, work_item.microbatch_id)
            finish_ts = time.time()
            self.record_event(rank=self.local_rank, start_ts=start_ts, finish_ts=finish_ts, id=name,
                              name=name, type=work_item.phase, mbid=work_item.microbatch_id)
            self.record_event_dependency(from_id=prev_name, to_id=name, type='transfer')
            self.record_event_dependency(from_id=name, to_id=next_name, type='transfer')

            if self._record_mem_dumps:
                for peer_executor_rref in stage_executor.peer_executors.values():
                    peer_executor_rref.rpc_sync()._record_dump(f'M{name}_finish', finish_ts)

    # For work item marked with runlist_key, update its operand list with value
    def update_run_list(self, runlist_key, arg_idx, value):
        with self.waiting_runlist_lock:
            work_item = self.waiting_runlist[runlist_key]
            work_item.ready_args[arg_idx] = value
            work_item.blocked_args_count -= 1
            if work_item.blocked_args_count == 0:
                with self.ready_runlist_cv:
                    work_item.state = SchedState.READY
                    self.ready_runlist[runlist_key] = self.waiting_runlist.pop(runlist_key)
                    self.ready_runlist_cv.notify()
                logging.info(f'[{self.local_rank}][{work_item.microbatch_id}] all operands ready')


class PipeStageExecutor(EventRecorder):
    """
    PipeStageExecutor encapsulates the execution semantics of a fragment of
    code on a pipeline stage. PipeStageExecutor handles:

    * Ownership of the stage's module and its recursive submodules/parameters
    * Serving as an entrypoint for the driver to push jobs into RankWorker's queue
    * TODO: gradient checkpointing
    """

    def __init__(self, stage_id, mod, rank_worker, dp_pg_cb, pp_rank):
        logging.info(f'Instantiating PipeStageExecutor for stage {stage_id}')
        self.stage_id = stage_id
        if dp_pg_cb is not None:
            assert pp_rank is not None
            self.mod = torch.nn.parallel.DistributedDataParallel(mod, process_group=dp_pg_cb(pp_rank))
        else:
            self.mod = mod
        self.rank_worker = rank_worker
        # map microbatch ID to list of forward tensor args
        self.fwd_cache : Dict[int, Tuple[Any, List[torch.Tensor]]] = {}

        self.value_store_lock = threading.Lock()
        self.value_store : Dict[str, RefcountedFuture] = {}

        self.peer_executors : Dict[int, torch._C._distributed_rpc.PyRRef] = None

    def __getstate__(self):
        # Adding an empty __getstate__ function here to work around the DDP pickling issue (#153) that occurs when the
        # PipelineDiver asks PipeStageExecutors to install_peer_executor(a list of RRefs)
        # More elegant solution is needed in CUDAFuture or RPC to avoid pickling when users do not need to transfer
        # tensors
        pass

    def install_peer_executors(self, peer_executors):
        assert self.peer_executors is None
        self.peer_executors = peer_executors
        return None

    def invoke(self, output_unique_key : str, phase : Phase, args, kwargs, cur_microbatch : int, debug_str : str,
               output_refcount : int, batch_id : int, num_microbatches : int):
        ts = time.time()
        forward_name = event_name(Phase.FORWARD, self.stage_id, cur_microbatch)
        name = f"R{forward_name}"
        self.record_event(rank=self.rank_worker.local_rank, start_ts=ts, finish_ts=ts, id=name, name=name, type='received', mbid=cur_microbatch)
        self.record_event_dependency(from_id=name, to_id=forward_name, type='waiting')
        # TODO: do we need to serialize calls to invoke() to preserve the order in which WorkItems appear for
        # static schedules?

        logging.info(f'[{self.stage_id}][{cur_microbatch}] Received invoke call for {debug_str}')
        # Extract all ValueRef arguments so we can spawn asynchronous data transfers
        # for each of them
        value_ref_args : List[ValueReference] = []

        def extract_value_ref_args(arg):
            if isinstance(arg, ValueReference):
                value_ref_args.append(arg)
        torch.fx.node.map_aggregate(args, extract_value_ref_args)
        torch.fx.node.map_aggregate(kwargs, extract_value_ref_args)

        logging.info(f'[{self.stage_id}][{cur_microbatch}] Invoke call found {len(value_ref_args)} ValueReference arguments')

        # Construct WorkItem for this microbatch+phase and record it in the
        # waiting runlist

        # We provide device to the Future constructor so that between
        # future.set_result() and future.wait() correct dependencies can be
        # captured
        # We assume the output value is on the same device as the stage's
        # module, and that all parameters in the module are on the same device
        # HACK: we assume the module has at least one parameter
        param = next(self.mod.parameters(), None)
        if param is None:
            warnings.warn(f"Module of stage {self.stage_id} has 0 parameters, "
                          f"cannot figure out device. Setting it to cpu")
        else:
            device = param.device

        # Future constructor does not accept CPU device, must set to None
        future: torch.futures.Future = torch.futures.Future(devices=None if
                                                            param is None or device.type == 'cpu'
                                                            else [device])
        # TODO: increase blocked_args_count for extra things like scheduling
        work_item = WorkItem(stage_id=self.stage_id, phase=phase, args=args, kwargs=kwargs, future=future,
                             microbatch_id=cur_microbatch, blocked_args_count=len(value_ref_args), ready_args={},
                             batch_id=batch_id, num_microbatches=num_microbatches, debug_str=debug_str)
        logging.info(f'[{self.stage_id}][{cur_microbatch}] Invoke instantiated WorkItem {work_item} with key {output_unique_key}')
        if len(value_ref_args) == 0:
            # TODO: convert initial input into ValueRef?
            # We always put this work item into the ready queue, though we mark
            # it with different state flags depending on whether the schedule
            # would hold it based on max outstanding allowed
            work_item.state = SchedState.READY
            logging.info(f'[{self.stage_id}][{cur_microbatch}] No RRef arguments. '
                         f'Scheduling directly as READY workitem')
            self.rank_worker.enqueue_ready_runlist(output_unique_key, work_item)
        else:
            logging.info(f'[{self.stage_id}][{cur_microbatch}] Scheduling WorkItem as WAITING workitem')
            work_item.state = SchedState.WAITING
            self.rank_worker.enqueue_waiting_runlist(output_unique_key, work_item)

        # Spawn asynchronous data transfers for each of the ValueRef arguments.
        _futures = []
        for arg_idx, value_ref_arg in enumerate(value_ref_args):
            logging.info(f'[{self.stage_id}][{cur_microbatch}] Launching asynchronous data transfer for '
                         f'ValueReference {arg_idx} {value_ref_arg}')
            assert self.peer_executors is not None
            _futures.append(self.async_transfer(cur_microbatch, value_ref_arg,
                                                arg_idx, output_unique_key))

        if DEBUG:
            # Make exceptions visible
            for fut in _futures:
                fut.wait()

        with self.value_store_lock:
            assert output_unique_key not in self.value_store
            self.value_store[output_unique_key] = RefcountedFuture(future, output_refcount)

        return ValueReference(self.stage_id, output_unique_key)

    def index_value(self, output_unique_key : str, output_refcount : int, value_ref, idx):
        # For the purposes of refcounting, decrement this use
        with self.value_store_lock:
            refcounted_future = self.value_store[value_ref.unique_key]
            if refcounted_future.release():
                self.value_store.pop(value_ref.unique_key)

            indexed = refcounted_future.future.then(lambda f: f.value()[idx])

            self.value_store[output_unique_key] = RefcountedFuture(indexed, output_refcount)

        return ValueReference(self.stage_id, output_unique_key)

    def get_value(self, caller_stage, runlist_key, microbatch, value_ref_arg):
        callee_stage = value_ref_arg.stage_id
        logging.info(f'[{callee_stage}][{microbatch}] Executing async transfer of value '
                     f'{value_ref_arg} initiated by stage {caller_stage} for {runlist_key}')
        assert callee_stage == self.stage_id, "Mismatch between ValueRef and stage executor"

        with self.value_store_lock:
            refcounted_future = self.value_store[value_ref_arg.unique_key]

        value = refcounted_future.future.wait()

        with self.value_store_lock:
            if refcounted_future.release():
                self.value_store.pop(value_ref_arg.unique_key)

        return value

    def async_transfer(self, microbatch, value_ref_arg, arg_idx, runlist_key):
        logging.info(f'[{self.stage_id}][{microbatch}] Starting transfer')
        value_ref_executor_rref = self.peer_executors[value_ref_arg.stage_id]
        fut = value_ref_executor_rref.rpc_async(timeout=0).get_value(
            self.stage_id, runlist_key, microbatch, value_ref_arg)

        def bottom_half(fut):
            logging.info(f'[{self.stage_id}][{microbatch}] Completing transfer of value {value_ref_arg} '
                         f'for runlist item {runlist_key}')
            value = fut.value()
            self.rank_worker.update_run_list(runlist_key, arg_idx, value)

        return fut.then(bottom_half)

    def get_grad(self, qualname):
        mod = self.mod
        if isinstance(mod, torch.nn.parallel.DistributedDataParallel):
            mod = mod.module
        return mod.get_parameter(qualname).grad

    def set_grad(self, qualname, value):
        mod = self.mod
        if isinstance(mod, torch.nn.parallel.DistributedDataParallel):
            mod = mod.module
        param = mod.get_parameter(qualname)
        param.grad = value

<<<<<<< HEAD
    def train(self, mode=True):
        self.mod.train(mode=mode)

    def _should_instantiate_optim(self):
        return len(list(self.mod.parameters())) > 0

    def instantiate_optimizer(self, optim_class, *args, **kwargs):
        assert self._should_instantiate_optim()
        return optim_class(self.mod.parameters(), *args, **kwargs)


def _wait_for_all(rpc_futs):
    # Stolen from DistributedOptimizer implementation
    # TODO: improve error propagation
    exception = None
    results = []
    for fut in rpc_futs:
        try:
            results.append(fut.wait())
        except Exception as e:
            results.append(e)
            exception = e
    if exception is not None:
        raise exception
    return results


class PipelineOptimizer:
    def __init__(self, remote_optims):
        self.remote_optims = remote_optims

    def zero_grad(self, set_to_none : bool = False):
        futs = []
        for optim in self.remote_optims:
            futs.append(optim.rpc_async().zero_grad(set_to_none))
        _wait_for_all(futs)

    def step(self, closure=None):
        futs = []
        for optim in self.remote_optims:
            futs.append(optim.rpc_async().step(closure))
        _wait_for_all(futs)
=======
    def _record_dump(self, dump_id, ts):
        first_param = next(self.mod.parameters(), None)
        device: torch.device = first_param.device if first_param is not None else torch.device('cpu')
        if device.type == "cuda":
            self.record_dump(rank=self.rank_worker.local_rank, ts=ts, id=dump_id, name=dump_id, type='dump',
                             allocators={"CUDA": Allocator(f"{self.rank_worker.local_rank}", {
                                 "size": int(torch.cuda.memory_allocated()),
                                 "memory_allocated": int(torch.cuda.memory_allocated()),
                                 "max_memory_allocated": int(torch.cuda.max_memory_allocated()),
                                 "memory_reserved": int(torch.cuda.memory_reserved()),
                                 "max_memory_reserved": int(torch.cuda.max_memory_reserved()),
                             })})
>>>>>>> 0aeed1de


class PipelineDriverBase:
    def __init__(self, pipe : Pipe, args_chunk_spec, kwargs_chunk_spec, output_chunk_spec, world_size : int,
                 all_ranks : List[int] = None, _debug_mask_minibatches : bool = False,
                 dp_pg_cb=None, max_outstanding=None, interleave_stages=False, _record_mem_dumps=False):
        self.pipe = pipe
        self.world_size = world_size
        self.all_ranks = all_ranks
        self.args_chunk_spec = args_chunk_spec
        self.kwargs_chunk_spec = kwargs_chunk_spec
        self.output_chunk_spec = output_chunk_spec
        # Maximum outstanding micro-batches allowed by the pipeline schedule
        # None means no limit
        self.max_outstanding: Optional[int] = max_outstanding
        self._debug_mask_minibatches = _debug_mask_minibatches
        self.interleave_stages = interleave_stages

        self.microbatch_interpreters: List[RemoteInterpreter] = []
        self.dp_pg_cb = dp_pg_cb
        self.batch_id = 0
        self._record_mem_dumps = _record_mem_dumps

    def _init_remote_executors(self):
        self.rank_worker_rrefs : Dict[int, torch.distributed.rpc.RRef] = {}
        self.remote_stage_executor_rrefs : Dict[str, (int, torch.distributed.rpc.RRef)] = {}

        if self.all_ranks is not None:
            assert len(self.all_ranks) == self.world_size, "Explicitly specified ranks must match world_size"
        else:
            self.all_ranks = list(range(self.world_size))

        class ExecutorDescriptor:
            name : str
            mod : torch.nn.Module
            has_backward : bool = False

        split_gm = self.pipe.split_gm

        executor_descriptors = []
        bw_idx = -1
        for node in split_gm.graph.nodes:
            if node.op == 'call_module':
                target_mod = split_gm.get_submodule(node.target)
                descr = ExecutorDescriptor()
                descr.name = node.target
                descr.mod = target_mod
                executor_descriptors.append(descr)
            elif (node.op, node.target) == ('call_function', stage_backward):
                executor_descriptors[bw_idx].has_backward = True
                node.meta['fw_stage'] = executor_descriptors[bw_idx].name
                bw_idx -= 1
            elif (node.op, node.target) == ('call_function', _null_coalesce_accumulate):
                node.meta['fw_stage'] = executor_descriptors[bw_idx].name

        assert all(d.has_backward for d in executor_descriptors) or all(not d.has_backward for d in executor_descriptors)

        if len(executor_descriptors) > self.world_size:
            if not self.interleave_stages:
                raise RuntimeError(f'Tried to run pipeline with {len(executor_descriptors)} stages with a world size of '
                                   f'{self.world_size}. Please ensure world_size is large enough to accommodate your pipeline.')

        ranks_to_launch = self.world_size
        n_stages = len(executor_descriptors)
        if n_stages < self.world_size:
            ranks_to_launch = n_stages
            warnings.warn(f'Running pipeline with {n_stages} stages on world_size of {self.world_size}. '
                          f'Remaining ranks will be idle.')

        if self.interleave_stages and n_stages <= ranks_to_launch:
            self.interleave_stages = False
            warnings.warn('Falling back from Interleaved 1F1B to 1F1B '
                          'since there are enough ranks to support one stage per rank')

        # Fire up rank workers
        all_stages = list(range(n_stages))
        pp_rank = 0
        for rank in self.all_ranks[:ranks_to_launch]:
            kwargs = {'local_rank': rank,
                      'all_stages': all_stages,
                      'max_outstanding': self.max_outstanding,
                      'dp_pg_cb': self.dp_pg_cb,
                      'pp_rank': pp_rank,
                      '_record_mem_dumps': self._record_mem_dumps}
            self.rank_worker_rrefs[rank] = rpc.remote(rank, RankWorker, args=(), kwargs=kwargs)
            pp_rank += 1

        self.stage_to_executor : Dict = {}

        for stage_id, descr in enumerate(executor_descriptors):
            # Assign stages to rank workers in a round-robin fashion
            rank = self.all_ranks[stage_id % self.world_size]
            self.remote_stage_executor_rrefs[descr.name] = (stage_id,
                                                            self.rank_worker_rrefs[rank].remote().create_stage_executor(
                                                                stage_id=stage_id,
                                                                mod=descr.mod))
            self.stage_to_executor[stage_id] = self.remote_stage_executor_rrefs[descr.name][1]

        # Inform executors of their peers
        for stage_id, executor in self.stage_to_executor.items():
            executor.rpc_sync().install_peer_executors(self.stage_to_executor)

    def run(self, chunks: int, *args, **kwargs):
        raise NotImplementedError('PipelineDriverBase is an abstract base class, please use a concrete '
                                  'implementation class.')

    def train(self, mode=True):
        for executor in self.stage_to_executor.values():
            executor.rpc_sync().train(mode=mode)

    def eval(self):
        self.train(mode=False)

    def instantiate_optimizer(self, optim_class, *args, **kwargs):
        remote_optims = []
        for executor in self.stage_to_executor.values():
            if executor.rpc_sync()._should_instantiate_optim():
                remote_optim = executor.remote().instantiate_optimizer(optim_class, *args, **kwargs)
                remote_optims.append(remote_optim)

        return PipelineOptimizer([optim for optim in remote_optims if optim is not None])

    def _sync_replicated_params(self):
        logging.info(f'[root] Synchronizing gradients for {len(self.pipe.replicated_params)} sets of replicated parameters')
        for param_set in self.pipe.replicated_params:
            grad_values = []
            for module_name, param_qualname in param_set.items():
                assert module_name in self.remote_stage_executor_rrefs
                stage_id, module_rref = self.remote_stage_executor_rrefs[module_name]
                grad_value = module_rref.rpc_sync().get_grad(param_qualname)
                grad_values.append(grad_value)

            synced_value = torch.sum(torch.stack(grad_values), dim=0)

            for module_name, param_qualname in param_set.items():
                assert module_name in self.remote_stage_executor_rrefs
                stage_id, module_rref = self.remote_stage_executor_rrefs[module_name]
                module_rref.rpc_sync().set_grad(param_qualname, synced_value)

    def _retrieve_output_values(self, microbatch_interpreters, last_nodes):
        logging.info(f'[root] Retrieving output values from {len(microbatch_interpreters)} chunks')
        output_vals = []
        for interp, last_node in zip(microbatch_interpreters, last_nodes):
            interp.run_until(lambda n : False)
            output_vals.append(interp.env[last_node])

        # First kick of async transfers to retrieve ValueReference values
        def initiate_async_transfer(a):
            if isinstance(a, ValueReference):
                value_ref_executor_rref = self.stage_to_executor[a.stage_id]
                return value_ref_executor_rref.rpc_async(timeout=0).get_value(
                    'root', 'collect', -1, a)
            else:
                return a

        output_vals = torch.fx.node.map_aggregate(output_vals, initiate_async_transfer)

        # Then wait for futures to be ready
        return torch.fx.node.map_aggregate(output_vals, lambda a: a.wait() if isinstance(a, torch._C.Future) else a)

    def retrieve_events(self) -> EventsContext:
        events_context = EventsContext()
        for rank, worker_rref in self.rank_worker_rrefs.items():
            events_context.update(worker_rref.rpc_sync().retrieve_events())
        for interp in self.microbatch_interpreters:
            events_context.update(interp.retrieve_events())
        for _, executor_rref in self.remote_stage_executor_rrefs.values():
            events_context.update(executor_rref.rpc_sync().retrieve_events())
        events_context.events.sort(key=lambda e: e.start_ts)
        return events_context


class RemoteInterpreter(torch.fx.Interpreter, EventRecorder):
    def __init__(self, remote_stage_executor_rrefs, stage_to_executor, module, cur_microbatch : int,
                 args, kwargs, batch_id : int, num_microbatches : int, garbage_collect_values=True):
        super().__init__(module, garbage_collect_values)
        self.remote_stage_executor_rrefs = remote_stage_executor_rrefs
        self.stage_to_executor = stage_to_executor
        self.cur_microbatch = cur_microbatch
        self.pc = 0
        self.node_list = list(self.module.graph.nodes)

        # Process args/kwargs

        # TODO: replace this with GraphModule.signature() when it lands
        parameters = []
        for node in self.module.graph.nodes:
            if node.op != 'placeholder':
                continue
            default = next(iter(node.args)) if node.args else Parameter.empty
            parameters.append(Parameter(node.name, Parameter.POSITIONAL_OR_KEYWORD, default=default))
        sig = Signature(parameters)
        bound_args = sig.bind(*args, **kwargs)
        bound_args.apply_defaults()
        self.args = bound_args.args
        self.args_iter = iter(self.args)
        self.batch_id = batch_id
        self.num_microbatches = num_microbatches

    def call_module(self, target, args, kwargs):
        assert isinstance(target, str)
        node = self.node_list[self.pc]

        if target in self.remote_stage_executor_rrefs:
            stage_id, stage_executor = self.remote_stage_executor_rrefs[target]
            logging.info(f'[root][{self.cur_microbatch}] Issuing {Phase.FORWARD} '
                         f'invocation for target {target} on stage {stage_id}')
            invocation_key = f'{self.cur_microbatch}_{node.name}'
            ts = time.time()
            forward_name = event_name(Phase.FORWARD, stage_id, self.cur_microbatch)
            name = f"I{forward_name}"
            self.record_event(rank=0, start_ts=ts, finish_ts=ts, id=name, name=name, type='invoke',
                              mbid=self.cur_microbatch)
            self.record_event_dependency(from_id=name, to_id=f"R{forward_name}", type='invoke')
            return stage_executor.rpc_sync().invoke(
                invocation_key, Phase.FORWARD, args, kwargs, self.cur_microbatch, debug_str=node.format_node(),
                output_refcount=len(node.users), batch_id=self.batch_id, num_microbatches=self.num_microbatches)
        else:
            logging.info(f'[root][{self.cur_microbatch}] Running local operation {target} from driver')
            return super().call_module(target, args, kwargs)

    def call_function(self, target, args, kwargs):
        node = self.node_list[self.pc]
        invocation_key = f'{self.cur_microbatch}_{node.name}'
        if target is operator.getitem and isinstance(args[0], ValueReference):
            stage_executor = self.stage_to_executor[args[0].stage_id]
            return stage_executor.rpc_sync(timeout=0).index_value(
                output_unique_key=invocation_key, value_ref=args[0], output_refcount=len(node.users),
                idx=args[1])
        elif target is stage_backward:
            assert 'fw_stage' in node.meta
            stage_id, stage_executor = self.remote_stage_executor_rrefs[node.meta['fw_stage']]
            logging.info(f'[root][{self.cur_microbatch}] Issuing BW invocation '
                         f'for target {node.meta["fw_stage"]} on stage {stage_id}')
            ts = time.time()
            backward_name = event_name(Phase.BACKWARD, stage_id, self.cur_microbatch)
            name = f"I{backward_name}"
            self.record_event(rank=0, start_ts=ts, finish_ts=ts, id=name, name=name, type='invoke',
                              mbid=self.cur_microbatch)
            self.record_event_dependency(from_id=name, to_id=backward_name, type='invoke')
            return stage_executor.rpc_sync().invoke(
                invocation_key, Phase.BACKWARD, args, kwargs, self.cur_microbatch, debug_str=node.format_node(),
                output_refcount=len(node.users), batch_id=self.batch_id, num_microbatches=self.num_microbatches)
        elif target is sync_barrier:
            executor_keys = list(self.remote_stage_executor_rrefs.keys())
            stage_id, stage_executor = self.remote_stage_executor_rrefs[executor_keys[0]]
            logging.info(f'[root][{self.cur_microbatch}] Issuing sync invocation '
                         f'on stage {stage_id}')
            return stage_executor.rpc_sync().invoke(
                invocation_key, Phase.SYNC_BARRIER, args, kwargs, self.cur_microbatch, debug_str=node.format_node(),
                output_refcount=len(node.users), batch_id=self.batch_id, num_microbatches=self.num_microbatches)
        elif target is _null_coalesce_accumulate:
            assert 'fw_stage' in node.meta
            stage_id, stage_executor = self.remote_stage_executor_rrefs[node.meta['fw_stage']]
            logging.info(f'[root][{self.cur_microbatch}] Issuing accumulate grad invocation '
                         f'for target {node.meta["fw_stage"]} on stage {stage_id}')
            return stage_executor.rpc_sync().invoke(
                invocation_key, Phase.ACCUMULATE_GRAD, args, kwargs, self.cur_microbatch,
                debug_str=node.format_node(),
                output_refcount=len(node.users), batch_id=self.batch_id, num_microbatches=self.num_microbatches)
        else:
            raise AssertionError(f'Unknown operator {torch.typename(target)}')

    def run_until(self, predicate: Callable[[torch.fx.Node], bool]):
        while self.pc < len(self.node_list):
            node = self.node_list[self.pc]

            if predicate(node):
                return node

            return self.run_one(node)

    def run_one(self, node):
        # TODO: hoist run() implementation
        logging.info(f'[{self.cur_microbatch}] Issue command to run {node.format_node()}')
        self.env[node] = super().run_node(node)

        # TODO: we could potentially move this waiting to the use sites for an RRef
        # (i.e. during Interpreter.map_nodes_to_values or when we pass args/kwargs
        #  to the callees) as an optimization
        # TODO: is it possible for there to be a blocking version of this API?
        def wait_for_confirmation(n):
            if isinstance(n, torch._C._distributed_rpc.PyRRef):
                while not n.confirmed_by_owner():
                    pass

        torch.fx.node.map_aggregate(self.env[node], wait_for_confirmation)

        if DEBUG and isinstance(self.env[node], torch._C._distributed_rpc.PyRRef):
            print(node, self.env[node])
            self.env[node].to_here()

        self.pc += 1
        return node


class PipelineDriverFillDrain(PipelineDriverBase):
    def __init__(self, pipe: Pipe, args_chunk_spec, kwargs_chunk_spec, output_chunk_spec, world_size: int,
                 all_ranks: List[int] = None, single_loss: bool = False, _debug_mask_minibatches: bool = False,
                 dp_pg_cb=None, max_outstanding=None, interleave_stages=False, _record_mem_dumps=False):
        super().__init__(pipe, args_chunk_spec, kwargs_chunk_spec, output_chunk_spec, world_size, all_ranks,
                         _debug_mask_minibatches, dp_pg_cb=dp_pg_cb, max_outstanding=max_outstanding,
                         interleave_stages=interleave_stages, _record_mem_dumps=_record_mem_dumps)
        self.single_loss = single_loss

        self._init_remote_executors()

    def run(self, chunks: int, *args, **kwargs):
        if self.single_loss:
            raise NotImplementedError('Single minibatch loss not implemented')

        logging.info('[root] Running pipeline FillDrain')
        # Roadmap:
        # 1) Micro-batch splitting - divide input arguments out into concrete chunk values
        # 2) Interpreter tiling - one interpreter per micro-batch
        # 3) Scheduling - Use control logic to advance interpreters to issue round-robin
        #       forward work items, then round-robin losses, then round-robin backwards

        args_split, kwargs_split = split_args_kwargs_into_chunks(args, kwargs, self.args_chunk_spec,
                                                                 self.kwargs_chunk_spec, chunks,
                                                                 self._debug_mask_minibatches)

        self.microbatch_interpreters = []

        batch_id = self.batch_id
        self.batch_id += 1

        for chunk in range(chunks):
            logging.info(f'[root] Instantiating microbatch interpreter for chunk {chunk}')
            interp = RemoteInterpreter(remote_stage_executor_rrefs=self.remote_stage_executor_rrefs,
                                       stage_to_executor=self.stage_to_executor, module=self.pipe.split_gm,
                                       cur_microbatch=chunk, args=args_split[chunk], kwargs=kwargs_split[chunk],
                                       batch_id=batch_id, num_microbatches=chunks)
            self.microbatch_interpreters.append(interp)

        logging.info(f'[root] {len(self.microbatch_interpreters)} instantiated')

        # Deterministic clock cycle - see torchgpipe paper section 3.2.1 for details

        # Advance past placeholders
        for interp in self.microbatch_interpreters:
            interp.run_until(lambda n: n.op != 'placeholder')

        # Ramp-up, admit diagonal wavefront until we get to a full diagonal
        # location in the matrix
        for ramp_up_idx in range(len(self.microbatch_interpreters)):
            for i in range(ramp_up_idx + 1):
                interp = self.microbatch_interpreters[i]
                start_node = interp.node_list[interp.pc]

                def run_including_indexing(n):
                    # Run the node we start with including all nodes that are tuple
                    # indexing, then stop
                    return n != start_node and n.target != operator.getitem

                interp.run_until(run_including_indexing)

        # Steady-state. We have a full diagonal in the matrix; keep dispatching
        # across the diagonal

        any_valid = True
        while any_valid:
            any_valid = False
            for interp in self.microbatch_interpreters:
                start_node = interp.node_list[interp.pc]

                def run_including_indexing(n):
                    # Run the node we start with including all nodes that are
                    # tuple indexing, but also stop at the output node. Because
                    # we are on a diagonal, interpreters as lower microbatch IDs
                    # will be invoked when their pc's point to the output node
                    # multiple times.
                    if n.op == 'output':
                        return True

                    return n != start_node and n.target != operator.getitem

                interp.run_until(run_including_indexing)

                any_valid |= interp.node_list[interp.pc] != start_node


        last_nodes = [interp.node_list[interp.pc] for interp in self.microbatch_interpreters]
        assert all(node.op == 'output' for node in last_nodes)

        local_results = self._retrieve_output_values(self.microbatch_interpreters, last_nodes)

        if self.pipe.has_loss_and_backwards:
            # Shared parameter sync
            # At this point, all of the gradient jobs should have been run
            # (by way of the synchronization dependency earlier)
            self._sync_replicated_params()

        return merge_chunks(local_results, self.output_chunk_spec, self._debug_mask_minibatches)


class PipelineDriver1F1B(PipelineDriverFillDrain):
    def __init__(self, pipe: Pipe, args_chunk_spec, kwargs_chunk_spec, output_chunk_spec, world_size: int,
                 all_ranks: List[int] = None, single_loss: bool = False, _debug_mask_minibatches: bool = False,
                 dp_pg_cb=None, interleave_stages=False, _record_mem_dumps=False):
        # In 1F1B with backward stages, the maximum number of outstanding
        # micro-batches equals the number of pipeline stages
        max_outstanding = pipe.num_stages if pipe.has_loss_and_backwards else None

        super().__init__(pipe, args_chunk_spec, kwargs_chunk_spec, output_chunk_spec, world_size, all_ranks,
                         single_loss, _debug_mask_minibatches, dp_pg_cb=dp_pg_cb, max_outstanding=max_outstanding,
                         interleave_stages=interleave_stages, _record_mem_dumps=_record_mem_dumps)

class PipelineDriverInterleaved1F1B(PipelineDriver1F1B):
    def __init__(self, pipe : Pipe, args_chunk_spec, kwargs_chunk_spec, output_chunk_spec, world_size : int,
                 all_ranks : List[int] = None, single_loss : bool = False, _debug_mask_minibatches: bool = False,
                 dp_pg_cb=None, _record_mem_dumps=False):
        super().__init__(pipe, args_chunk_spec, kwargs_chunk_spec,
                         output_chunk_spec, world_size, all_ranks, single_loss,
                         _debug_mask_minibatches, dp_pg_cb=dp_pg_cb, interleave_stages=True,
                         _record_mem_dumps=_record_mem_dumps)<|MERGE_RESOLUTION|>--- conflicted
+++ resolved
@@ -560,7 +560,6 @@
         param = mod.get_parameter(qualname)
         param.grad = value
 
-<<<<<<< HEAD
     def train(self, mode=True):
         self.mod.train(mode=mode)
 
@@ -587,6 +586,19 @@
         raise exception
     return results
 
+def _record_dump(self, dump_id, ts):
+    first_param = next(self.mod.parameters(), None)
+    device: torch.device = first_param.device if first_param is not None else torch.device('cpu')
+    if device.type == "cuda":
+        self.record_dump(rank=self.rank_worker.local_rank, ts=ts, id=dump_id, name=dump_id, type='dump',
+                         allocators={"CUDA": Allocator(f"{self.rank_worker.local_rank}", {
+                             "size": int(torch.cuda.memory_allocated()),
+                             "memory_allocated": int(torch.cuda.memory_allocated()),
+                             "max_memory_allocated": int(torch.cuda.max_memory_allocated()),
+                             "memory_reserved": int(torch.cuda.memory_reserved()),
+                             "max_memory_reserved": int(torch.cuda.max_memory_reserved()),
+                         })})
+
 
 class PipelineOptimizer:
     def __init__(self, remote_optims):
@@ -603,20 +615,6 @@
         for optim in self.remote_optims:
             futs.append(optim.rpc_async().step(closure))
         _wait_for_all(futs)
-=======
-    def _record_dump(self, dump_id, ts):
-        first_param = next(self.mod.parameters(), None)
-        device: torch.device = first_param.device if first_param is not None else torch.device('cpu')
-        if device.type == "cuda":
-            self.record_dump(rank=self.rank_worker.local_rank, ts=ts, id=dump_id, name=dump_id, type='dump',
-                             allocators={"CUDA": Allocator(f"{self.rank_worker.local_rank}", {
-                                 "size": int(torch.cuda.memory_allocated()),
-                                 "memory_allocated": int(torch.cuda.memory_allocated()),
-                                 "max_memory_allocated": int(torch.cuda.max_memory_allocated()),
-                                 "memory_reserved": int(torch.cuda.memory_reserved()),
-                                 "max_memory_reserved": int(torch.cuda.max_memory_reserved()),
-                             })})
->>>>>>> 0aeed1de
 
 
 class PipelineDriverBase:
