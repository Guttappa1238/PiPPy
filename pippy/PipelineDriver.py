# Copyright (c) Meta Platforms, Inc. and affiliates
import logging
import operator
import threading
import time
import warnings
from enum import Enum
from inspect import Parameter, Signature
from typing import Any, Callable, Dict, List, Tuple, Optional

import torch
import torch.distributed.rpc as rpc
import torch.fx

from pippy.IR import Pipe, stage_backward, sync_barrier
from pippy.events import EventRecorder, EventsContext, Event
from pippy.microbatch import split_args_kwargs_into_chunks, merge_chunks

# TODO: Define the strategy for replicating the computation. In particular, we will likely make the assumption
# that the operations in the program are batch-wise commutative (my term), i.e. we can guarantee equivalence
# with splitting up the operation along the batch dimension, applying the computation to those sub-batches,
# then merging them back together via concatenation. We should provide a crisp contract surrounding this

# ===== Questions to Answer =====
# 1. When does each stage happen?
#       micro-batch splitting: per-invocation or with one fixed chunk size?
#       physical compilation: this depends on micro-batch splitting (for e.g. scheduling
#          so it would have to be ordered after micro-batch splitting
#       runtime: obviously needs to happen at runtime
#
# Conceptually:
#
#   replicated_programs : List[IR] = replicate(chunks)
#   schedule : List[IR] = schedule(replicated_programs)
#   for device_schedule in schedule:
#       for instruction in device_schedule:
#           invoke(rank, instruction)
#
#   `chunks` is the only external dependency that could potentially be used per-invocation.
#   Do we want to:
#       a) Take it as a per-invocation parameter and re-do compilation each time? (-overhead)
#       b) Take it as a one-time initialization parameter and consistently split each
#          batch into a single `chunks` value (-flexibility)
#       c) Allow it to be dynamic but cache compiled policies?
#
#   Decision: We can easily convert (a) to (c), so let's go with (a).

DEBUG = False

class Phase(Enum):
    FORWARD = 0
    BACKWARD = 1
    SYNC_BARRIER = 2

# TODO: do we need this?
class SchedState(Enum):
    WAITING = 0
    READY = 1
    RUNNING = 2
    DONE = 3


def event_name(ph, rank, mbid):
    phase_to_short_str = {
        Phase.FORWARD: 'F',
        Phase.BACKWARD: 'B',
        Phase.SYNC_BARRIER: 'S',
    }
    return f"{phase_to_short_str[ph]}_{rank},{mbid}"


def prev_event_name(ph: Any, all_ranks: List[int], rank: int, mbid: Any):
    i = all_ranks.index(rank)
    if ph == Phase.FORWARD and i > 0:
        prev_rank = all_ranks[i - 1]
        return event_name(ph, prev_rank, mbid)
    elif ph == Phase.BACKWARD and i < len(all_ranks) - 1:
        next_rank = all_ranks[i + 1]
        return event_name(ph, next_rank, mbid)
    else:
        return None


def next_event_name(ph: Any, all_ranks: List[int], rank: int, mbid: Any):
    i = all_ranks.index(rank)
    if ph == Phase.FORWARD and i < len(all_ranks) - 1:
        next_rank = all_ranks[i + 1]
        return event_name(ph, next_rank, mbid)
    elif ph == Phase.BACKWARD and i > 0:
        prev_rank = all_ranks[i - 1]
        return event_name(ph, prev_rank, mbid) if rank > 0 else None
    else:
        return None


class WorkItem:
    def __init__(
            self, phase, args, kwargs, future, microbatch_id, blocked_args_count, ready_args,
            state=SchedState.WAITING, debug_str=''):
        args_to_fwd = ['phase', 'args', 'kwargs', 'future', 'microbatch_id', 'blocked_args_count',
                       'ready_args', 'state', 'debug_str']

        for arg in args_to_fwd:
            setattr(self, arg, locals()[arg])

    phase : Phase
    args : Tuple[Any]
    kwargs : Dict[str, Any]
    future : torch.futures.Future
    microbatch_id : int

    blocked_args_count : int
    ready_args : Dict[int, Any]
    state : SchedState
    debug_str : str

    def __str__(self):
        return f'WorkItem({self.debug_str})'

    def set_trigger_state(self, max_outstanding):
        if self.phase == Phase.FORWARD and max_outstanding is not None:
            # The pipe schedule has a max outstanding limitation, we will let
            # worker_loop decide whether this forward item can start to run
            self.state = SchedState.WAITING
        else:
            self.state = SchedState.READY


<<<<<<< HEAD
def _get_value_on_remote(caller_rank, callee_rank, runlist_key, microbatch, rref):
=======
class Event:
    def __init__(self,
                 rank: int,
                 start_ts: float,
                 finish_ts: float,
                 id: Optional[str] = None,
                 name: Optional[str] = None,
                 type: Optional[Any] = None,
                 mbid: Optional[Any] = None
                 ):
        args_to_fwd = ['rank', 'start_ts', 'finish_ts', 'id', 'name', 'type', 'mbid']

        for arg in args_to_fwd:
            setattr(self, arg, locals()[arg])

    rank: int
    start_ts: float
    finish_ts: float
    id: Optional[str]
    name: Optional[str]
    type: Optional[Any]
    mbid: Optional[Any]


class ValueReference:
    def __init__(self, rank, unique_key):
        self.rank = rank
        self.unique_key = unique_key

    rank : int
    unique_key : str


class RefcountedFuture:
    future : torch.futures.Future
    refcount : int

    def __init__(self, future, refcount):
        self.future, self.refcount = future, refcount

    def release(self):
        """
        Decrement refcount by 1. Return True if this instance should be freed
        """
        assert self.refcount != 0, 'Detected reference counting inconsistency. Please report a bug to PiPPy'
        self.refcount -= 1
        return self.refcount == 0


def _get_value_on_remote(caller_rank, callee_rank, runlist_key, microbatch, value_ref_arg, value_ref_executor_rref):
>>>>>>> 4b621108
    logging.info(f'[{callee_rank}][{microbatch}] Executing async transfer of value '
                 f'{value_ref_arg} initiated by rank {caller_rank} for {runlist_key}')

    executor = value_ref_executor_rref.local_value()
    with executor.value_store_lock:
        refcounted_future = executor.value_store[value_ref_arg.unique_key]

    value = refcounted_future.future.wait()

    with executor.value_store_lock:
        if refcounted_future.release():
            executor.value_store.pop(value_ref_arg.unique_key)


    return value

@rpc.functions.async_execution
def async_transfer(caller_rank, microbatch, self_rref, value_ref_arg, value_ref_executor_rref, arg_idx, runlist_key, max_outstanding):
    logging.info(f'[{caller_rank}][{microbatch}] Starting transfer')
    self = self_rref.local_value()
    fut = rpc.rpc_async(to=value_ref_arg.rank, func=_get_value_on_remote,
                        args=(caller_rank, value_ref_arg.rank, runlist_key,
                              microbatch, value_ref_arg, value_ref_executor_rref),
                        timeout=0)

    def bottom_half(fut):
        logging.info(f'[{caller_rank}][{microbatch}] Completing transfer of value {value_ref_arg} '
                     f'for runlist item {runlist_key}')
        value = fut.value()
        with self.waiting_runlist_lock:
            work_item = self.waiting_runlist[runlist_key]
            work_item.ready_args[arg_idx] = value
            work_item.blocked_args_count -= 1
            if work_item.blocked_args_count == 0:
                with self.ready_runlist_cv:
                    work_item.set_trigger_state(max_outstanding)
                    self.ready_runlist[runlist_key] = self.waiting_runlist.pop(runlist_key)
                    self.ready_runlist_cv.notify()
                state_str = 'WAITING' if work_item.state == SchedState.WAITING else 'READY'
                logging.info(f'[{caller_rank}][{microbatch}] All operands ready, initialize as {state_str} workitem')
            else:
                logging.info(f'[{caller_rank}][{microbatch}] Still waiting for {work_item.blocked_args_count} operands.')

    return fut.then(bottom_half)


class PipeStageExecutor(EventRecorder):
    """
    PipeStageExecutor encapsulates the execution semantics of a fragment of
    code on a pipeline stage. PipeStageExecutor handles:

    * Ownership of the stage's module and its recursive submodules/parameters
    * Serving as an entrypoint for the driver to push jobs into its queue
    * TODO: in-order execution
    * Queueing of jobs and execution schedule, e.g.
        * Static Schedules
            * Fill-drain (GPipe) pipeline by serializing jobs
            * TODO: 1F1B scheduling by serializing jobs and stalling for a specific
                    phase to come through
            * TODO: Interleaved 1F1B (TODO: how to set up these data dependencies)
        * Dynamic Schedules
            * TODO: Varuna dynamic schedule
            * TODO: dynamic scheduling via registers and back-pressure (TODO: how to
                    specify resource limits and how to implement backpressure?)
    * TODO: gradient checkpointing
    """

    def __init__(self, mod, all_ranks, local_rank, max_outstanding=None):
        logging.info(f'[{local_rank}] Instantiating PipeStageExecutor')
        self.mod = mod
        self.all_ranks = all_ranks
        self.local_rank = local_rank
        # Maximum outstanding micro-batches of the pipeline schedule
        self.max_outstanding = max_outstanding
        # Keeps track of the outstanding micro-batches in current executor
        self.outstanding = 0

        self.waiting_runlist_lock = threading.Lock()
        # self.waiting_runlist (*and the contained WorkItems*) are guarded by
        # self.waiting_runlist_lock
        self.waiting_runlist : Dict[str, WorkItem] = {}

        self.ready_runlist_lock = threading.Lock()
        self.ready_runlist_cv = threading.Condition(self.ready_runlist_lock)
        self.ready_runlist : Dict[str, WorkItem] = {}

        self.worker_thread = threading.Thread(target=self.worker_loop, name=f'worker_{self.mod}', daemon=True)
        self.worker_thread.start()

        # map microbatch ID to list of forward tensor args
        self.fwd_cache : Dict[int, Tuple[Any, List[torch.Tensor]]] = {}

        self.events: List[Event] = []

<<<<<<< HEAD
    def _debug_print(self, to_file=False):
        # NB: this does not take the runlist locks. This method should only be
        # called when the system is stalled
        s = f'Executor instance {id(self)} for rank {self.local_rank}.\n' \
            f'\tWaiting WorkItems: {self.waiting_runlist.keys()}\n' \
            f'\tReady WorkItems: {self.ready_runlist.keys()}\n'

        blocked_args = {}
        ready_args = {}
        for name, workitem in self.waiting_runlist.items():
            if workitem.blocked_args_count > 0:
                pass
                rref_args = []

                def retrieve_rref_args_by_idx(a):
                    if isinstance(a, torch._C._distributed_rpc.PyRRef):
                        rref_args.append(a)

                torch.fx.node.map_aggregate(workitem.args, retrieve_rref_args_by_idx)
                torch.fx.node.map_aggregate(workitem.kwargs, retrieve_rref_args_by_idx)
                blocked_rref_idxs = set(range(len(rref_args))) - set(workitem.ready_args.keys())
                blocked_args[name] = blocked_rref_idxs
                ready_args[name] = workitem.ready_args.keys()

        s += f'\tBlocked args: {blocked_args}\n'
        s += f'\tReady args: {ready_args}\n'

        if to_file:
            with open(f'{self.local_rank}.log', 'w') as f:
                f.write(s)

        return s
=======
        self.value_store_lock = threading.Lock()
        self.value_store : Dict[str, RefcountedFuture] = {}

        self.peer_executors : Dict[int, torch._C._distributed_rpc.PyRRef] = None

    def install_peer_executors(self, peer_executors):
        assert self.peer_executors is None
        self.peer_executors = peer_executors
        return None
>>>>>>> 4b621108

    def worker_loop(self):
        while True:
            work_item = None
            with self.ready_runlist_cv:
                while len(self.ready_runlist) == 0:
                    self.ready_runlist_cv.wait()

                logging.info(f'[{self.local_rank}] Dequeueing workitem from set of {len(self.ready_runlist)}')
                # TODO: extra priorities
                for key in iter(self.ready_runlist.keys()):
                    # Skip forward work items if we hit the max outstanding limit
                    # If there are no other READY WorkItems, the runloop wraps around to the beginning and blocks again,
                    # waiting for another scheduled WorkItem to wake it back up. This works because the only condition
                    # that can schedule a WAITING Workitem is if another backward WorkItem executes and reduces the number
                    # of outstanding mciro-batches;
                    # If there are other READY WorkItems, the runloop executes as normally processing those
                    if (self.max_outstanding is not None and
                            self.ready_runlist[key].state == SchedState.WAITING and
                            self.outstanding >= self.max_outstanding):
                        continue
                    work_item = self.ready_runlist.pop(key)
                    break

            # We may not fetch any actionable work item in the above loop, go
            # back to the loop in this case
            if work_item is None:
                continue
            logging.info(f'[{self.local_rank}][{work_item.microbatch_id}] Got WorkItem {work_item}')

            work_item.state = SchedState.RUNNING
            args_value_refs = work_item.args
            kwargs_value_refs = work_item.kwargs
            future = work_item.future
            microbatch_id = work_item.microbatch_id
            ready_args = work_item.ready_args
            phase = work_item.phase

            start_ts = time.time()

            value_ref_arg_idx = 0

            def retrieve_value_ref_args_by_idx(a):
                if isinstance(a, ValueReference):
                    nonlocal value_ref_arg_idx
                    val = ready_args[value_ref_arg_idx]
                    value_ref_arg_idx += 1
                    return val
                else:
                    return a

            args = torch.fx.node.map_aggregate(args_value_refs, retrieve_value_ref_args_by_idx)
            kwargs = torch.fx.node.map_aggregate(kwargs_value_refs, retrieve_value_ref_args_by_idx)

            if phase == Phase.BACKWARD:
                logging.info(
                    f'[{self.local_rank}][{work_item.microbatch_id}] Running backward phase. Retrieving stashed values')
                # HACK: here we are directly accessing the saved tensor outputs
                # for closed-over outputs so that they still have the grad_fn
                # from local autograd. Can we solve this more elegantly?
                kwargs = dict(kwargs)
                kwargs['stage_output'], kwargs['input_values'] = self.fwd_cache.pop(microbatch_id)

            if work_item.phase == Phase.FORWARD:
                self.outstanding += 1
                flat_tensor_args = []

                def extract_tensor_args(a):
                    if isinstance(a, torch.Tensor):
                        nonlocal flat_tensor_args
                        val = a.detach().requires_grad_(a.requires_grad)
                        flat_tensor_args.append(val)
                        return val
                    else:
                        return a

                args = torch.fx.node.map_aggregate(args, extract_tensor_args)
                kwargs = torch.fx.node.map_aggregate(kwargs, extract_tensor_args)
                logging.info(f'[{self.local_rank}][{work_item.microbatch_id}] Running forward module')
                out_val = self.mod(*args, **kwargs)
                self.fwd_cache[microbatch_id] = (out_val, flat_tensor_args)
            elif work_item.phase == Phase.BACKWARD:
                logging.info(f'[{self.local_rank}][{work_item.microbatch_id}] Running backward')
                out_val = stage_backward(*args, **kwargs)
                # Schedule forward stage of a new micro-batch
                self.outstanding -= 1
            elif work_item.phase == Phase.SYNC_BARRIER:
                logging.info(f'[{self.local_rank}][{work_item.microbatch_id}] Running sync_barrier')
                out_val = sync_barrier(*args, **kwargs)
            else:
                assert False, f'Unrecognized phase {work_item.phase} encountered in execution'

            logging.info(f'[{self.local_rank}][{work_item.microbatch_id}] Populating result of type {type(out_val)} '
                         f'for {key}')
            future.set_result(out_val)
            work_item.state = SchedState.DONE

            name = event_name(work_item.phase, self.local_rank, work_item.microbatch_id)
            prev_name = prev_event_name(work_item.phase, self.all_ranks, self.local_rank, work_item.microbatch_id)
            next_name = next_event_name(work_item.phase, self.all_ranks, self.local_rank, work_item.microbatch_id)
            self.record_event(rank=self.local_rank, start_ts=start_ts, finish_ts=time.time(), id=name,
                              name=name, type=work_item.phase, mbid=work_item.microbatch_id)
            self.record_event_dependency(from_id=prev_name, to_id=name, type='transfer')
            self.record_event_dependency(from_id=name, to_id=next_name, type='transfer')

<<<<<<< HEAD
    @rpc.functions.async_execution
    def invoke(self, unique_key: str, phase: Phase, args, kwargs, cur_microbatch: int, debug_str: str):
=======
    def invoke(self, output_unique_key : str, phase : Phase, args, kwargs, cur_microbatch : int, debug_str : str, output_refcount : int):
>>>>>>> 4b621108
        # TODO: do we need to serialize calls to invoke() to preserve the order in which WorkItems appear for
        # static schedules?

        logging.info(f'[{self.local_rank}][{cur_microbatch}] Received invoke call for {debug_str}')
        # Extract all ValueRef arguments so we can spawn asynchronous data transfers
        # for each of them
        value_ref_args : List[ValueReference] = []

        def extract_value_ref_args(arg):
            if isinstance(arg, ValueReference):
                value_ref_args.append(arg)
        torch.fx.node.map_aggregate(args, extract_value_ref_args)
        torch.fx.node.map_aggregate(kwargs, extract_value_ref_args)

        logging.info(f'[{self.local_rank}][{cur_microbatch}] Invoke call found {len(value_ref_args)} ValueReference arguments')

        # Construct WorkItem for this microbatch+phase and record it in the
        # waiting runlist
        future: torch.futures.Future = torch.futures.Future()
        # TODO: increase blocked_args_count for extra things like scheduling
        work_item = WorkItem(phase, args, kwargs, future, cur_microbatch, len(value_ref_args), {}, debug_str=debug_str)
        logging.info(f'[{self.local_rank}][{cur_microbatch}] Invoke instantiated WorkItem {work_item} with key {output_unique_key}')
        if len(value_ref_args) == 0:
            # TODO: convert initial input into ValueRef?
            # We always put this work item into the ready queue, though we mark
            # it with different state flags depending on whether the schedule
            # would hold it based on max outstanding allowed
            work_item.set_trigger_state(self.max_outstanding)
            if work_item.state == SchedState.WAITING:
                logging.info(f'[{self.local_rank}][{cur_microbatch}] Schedule limits max outstanding micro-bactches. '
                             f'Initializing as WAITING workitem')
            else:
                logging.info(f'[{self.local_rank}][{cur_microbatch}] No RRef arguments. '
                             f'Scheduling directly as READY workitem')
            with self.ready_runlist_cv:
                logging.info(f'[{self.local_rank}][{cur_microbatch}] Current ready runlist keys: {self.ready_runlist.keys()}')
                self.ready_runlist[output_unique_key] = work_item
                self.ready_runlist_cv.notify()
        else:
            logging.info(f'[{self.local_rank}][{cur_microbatch}] Scheduling WorkItem as WAITING workitem')
            work_item.state = SchedState.WAITING
            with self.waiting_runlist_lock:
                logging.info(f'[{self.local_rank}][{cur_microbatch}] Current waiting runlist keys: {self.waiting_runlist.keys()}')
                assert output_unique_key not in self.waiting_runlist, f'key {output_unique_key} already in waiting runlist {self.waiting_runlist}'
                self.waiting_runlist[output_unique_key] = work_item

<<<<<<< HEAD
        # Spawn asynchronous data transfers for each of the RRef arguments.
=======

        # Spawn asynchronous data transfers for each of the ValueRef arguments.
>>>>>>> 4b621108
        _futures = []
        for arg_idx, value_ref_arg in enumerate(value_ref_args):
            logging.info(f'[{self.local_rank}][{cur_microbatch}] Launching asynchronous data transfer for ValueReference {arg_idx} {value_ref_arg}')
            assert self.peer_executors is not None
            self_rref: rpc.RRef = rpc.RRef(self)
            _futures.append(async_transfer(self.local_rank, cur_microbatch, self_rref, value_ref_arg,
                                           self.peer_executors[value_ref_arg.rank], arg_idx, output_unique_key,
                                           self.max_outstanding))

        if DEBUG:
            # Make exceptions visible
            for fut in _futures:
                fut.wait()

        with self.value_store_lock:
            assert output_unique_key not in self.value_store
            self.value_store[output_unique_key] = RefcountedFuture(future, output_refcount)

        return ValueReference(self.local_rank, output_unique_key)

    def index_value(self, output_unique_key : str, output_refcount : int, value_ref, idx):
        # For the purposes of refcounting, decrement this use
        with self.value_store_lock:
            refcounted_future = self.value_store[value_ref.unique_key]
            if refcounted_future.release():
                self.value_store.pop(value_ref.unique_key)

            indexed = refcounted_future.future.then(lambda f: f.value()[idx])

            self.value_store[output_unique_key] = RefcountedFuture(indexed, output_refcount)

        return ValueReference(self.local_rank, output_unique_key)


def get_grad_from_executor(executor, qualname):
    return executor.local_value().mod.get_parameter(qualname).grad

def set_grad_in_executor(executor, qualname, value):
    param = executor.local_value().mod.get_parameter(qualname)
    param.grad = value


class PipelineDriverBase:
    def __init__(self, pipe : Pipe, args_chunk_spec, kwargs_chunk_spec, output_chunk_spec, world_size : int,
                 all_ranks : List[int] = None, _debug_mask_minibatches : bool = False):
        self.pipe = pipe
        self.world_size = world_size
        self.all_ranks = all_ranks
        self.executor_class = PipeStageExecutor
        self.args_chunk_spec = args_chunk_spec
        self.kwargs_chunk_spec = kwargs_chunk_spec
        self.output_chunk_spec = output_chunk_spec
        # Maximum outstanding micro-batches allowed by the pipeline schedule
        # None means no limit
        self.max_outstanding: Optional[int] = None
        self._debug_mask_minibatches = _debug_mask_minibatches
        self.microbatch_interpreters: List[RemoteInterpreter] = []

    def _init_remote_executors(self):
        self.remote_stage_executor_rrefs : Dict[str, (int, torch.distributed.rpc.RRef)] = {}

        if self.all_ranks is not None:
            assert len(self.all_ranks) == self.world_size, "Explicitly specified ranks must match world_size"
        else:
            self.all_ranks = list(range(self.world_size))

        class ExecutorDescriptor:
            name : str
            mod : torch.nn.Module
            has_backward : bool = False

        split_gm = self.pipe.split_gm

        executor_descriptors = []
        bw_idx = -1
        for node in split_gm.graph.nodes:
            if node.op == 'call_module':
                target_mod = split_gm.get_submodule(node.target)
                descr = ExecutorDescriptor()
                descr.name = node.target
                descr.mod = target_mod
                executor_descriptors.append(descr)
            elif (node.op, node.target) == ('call_function', stage_backward):
                executor_descriptors[bw_idx].has_backward = True
                node.meta['fw_stage'] = executor_descriptors[bw_idx].name
                bw_idx -= 1

        assert all(d.has_backward for d in executor_descriptors) or all(not d.has_backward for d in executor_descriptors)

        if len(executor_descriptors) > self.world_size:
            raise RuntimeError(f'Tried to run pipeline with {len(executor_descriptors)} stages with a world size of '
                               f'{self.world_size}. Please ensure world_size is large enough to accommodate your pipeline.')

        if len(executor_descriptors) < self.world_size:
            warnings.warn(f'Running pipeline with {len(executor_descriptors)} stages on world_size of {self.world_size}. '
                          f'Remaining ranks will be idle.')

        self.rank_to_executor : Dict = {}

        for rank, descr in zip(self.all_ranks, executor_descriptors):
            kwargs = {'mod': descr.mod, 'all_ranks': self.all_ranks, 'local_rank': rank, 'max_outstanding': self.max_outstanding}
            self.remote_stage_executor_rrefs[descr.name] = (
                rank, rpc.remote(rank, self.executor_class, args=(), kwargs=kwargs))
            self.rank_to_executor[rank] = self.remote_stage_executor_rrefs[descr.name][1]

        # Inform executors of their peers
        for rank, executor in self.rank_to_executor.items():
            executor.rpc_sync().install_peer_executors(self.rank_to_executor)

    def run(self, chunks: int, *args, **kwargs):
        raise NotImplementedError('PipelineDriverBase is an abstract base class, please use a concrete '
                                  'implementation class.')

    def _sync_replicated_params(self):
        logging.info(f'[root] Synchronizing gradients for {len(self.pipe.replicated_params)} sets of replicated parameters')
        for param_set in self.pipe.replicated_params:
            grad_values = []
            for module_name, param_qualname in param_set.items():
                assert module_name in self.remote_stage_executor_rrefs
                rank, module_rref = self.remote_stage_executor_rrefs[module_name]
                grad_value = rpc.rpc_sync(rank, get_grad_from_executor, (module_rref, param_qualname))
                grad_values.append(grad_value)

            synced_value = torch.sum(torch.stack(grad_values), dim=0)

            for module_name, param_qualname in param_set.items():
                assert module_name in self.remote_stage_executor_rrefs
                rank, module_rref = self.remote_stage_executor_rrefs[module_name]
                rpc.rpc_sync(rank, set_grad_in_executor, (module_rref, param_qualname, synced_value))

    def _retrieve_output_values(self, microbatch_interpreters, last_nodes):
        logging.info(f'[root] Retrieving output values from {len(microbatch_interpreters)} chunks')
        output_vals = []
        for interp, last_node in zip(microbatch_interpreters, last_nodes):
            interp.run_until(lambda n : False)
            output_vals.append(interp.env[last_node])

        # First kick of async transfers to retrieve ValueReference values
        def initiate_async_transfer(a):
            if isinstance(a, ValueReference):
                value_ref_executor_rref = self.rank_to_executor[a.rank]
                return rpc.rpc_async(to=a.rank, func=_get_value_on_remote,
                                     args=('root', a.rank, 'collect', -1, a, value_ref_executor_rref), timeout=0)
            else:
                return a

        output_vals = torch.fx.node.map_aggregate(output_vals, initiate_async_transfer)

        # Then wait for futures to be ready
        return torch.fx.node.map_aggregate(output_vals, lambda a: a.wait() if isinstance(a, torch._C.Future) else a)

    def retrieve_events(self) -> EventsContext:
        events_context = EventsContext()
        for descr_name, (rank, stage_executor) in self.remote_stage_executor_rrefs.items():
            events_context.update(stage_executor.rpc_sync().retrieve_events())
        for interp in self.microbatch_interpreters:
            events_context.update(interp.retrieve_events())
        events_context.events.sort(key=lambda e: e.start_ts)
        return events_context


<<<<<<< HEAD
class RemoteInterpreter(torch.fx.Interpreter, EventRecorder):
    def __init__(self, remote_stage_executor_rrefs, module, cur_microbatch : int,
=======
class RemoteInterpreter(torch.fx.Interpreter):
    def __init__(self, remote_stage_executor_rrefs, rank_to_executor, module, cur_microbatch : int,
>>>>>>> 4b621108
                 args, kwargs, garbage_collect_values=True):
        super().__init__(module, garbage_collect_values)
        self.remote_stage_executor_rrefs = remote_stage_executor_rrefs
        self.rank_to_executor = rank_to_executor
        self.cur_microbatch = cur_microbatch
        self.pc = 0
        self.node_list = list(self.module.graph.nodes)

        # Process args/kwargs

        # TODO: replace this with GraphModule.signature() when it lands
        parameters = []
        for node in self.module.graph.nodes:
            if node.op != 'placeholder':
                continue
            default = next(iter(node.args)) if node.args else Parameter.empty
            parameters.append(Parameter(node.name, Parameter.POSITIONAL_OR_KEYWORD, default=default))
        sig = Signature(parameters)
        bound_args = sig.bind(*args, **kwargs)
        bound_args.apply_defaults()
        self.args = bound_args.args
        self.args_iter = iter(self.args)

    def call_module(self, target, args, kwargs):
        assert isinstance(target, str)
        node = self.node_list[self.pc]

        if target in self.remote_stage_executor_rrefs:
            rank, stage_executor = self.remote_stage_executor_rrefs[target]
            logging.info(f'[root][{self.cur_microbatch}] Issuing {Phase.FORWARD} '
                         f'invocation for target {target} on rank {rank}')
            invocation_key = f'{self.cur_microbatch}_{node.name}'
<<<<<<< HEAD
            ts = time.time()
            forward_name = event_name(Phase.FORWARD, rank, self.cur_microbatch)
            name = f"I{forward_name}"
            self.record_event(rank=0, start_ts=ts, finish_ts=ts, id=name, name=name, type='invoke', mbid=self.cur_microbatch)
            self.record_event_dependency(from_id=name, to_id=forward_name, type='invoke')
            return stage_executor.remote().invoke(
                invocation_key, Phase.FORWARD, args, kwargs, self.cur_microbatch, debug_str=node.format_node())
=======
            return stage_executor.rpc_sync().invoke(
                invocation_key, Phase.FORWARD, args, kwargs, self.cur_microbatch, debug_str=node.format_node(),
                output_refcount=len(node.users))
>>>>>>> 4b621108
        else:
            logging.info(f'[root][{self.cur_microbatch}] Running local operation {target} from driver')
            return super().call_module(target, args, kwargs)

    def call_function(self, target, args, kwargs):
        node = self.node_list[self.pc]
        invocation_key = f'{self.cur_microbatch}_{node.name}'
        if target is operator.getitem and isinstance(args[0], ValueReference):
            stage_executor = self.rank_to_executor[args[0].rank]
            return stage_executor.rpc_sync().index_value(
                output_unique_key=invocation_key, value_ref=args[0], output_refcount=len(node.users),
                idx=args[1])
        elif target is stage_backward:
            assert 'fw_stage' in node.meta
            rank, stage_executor = self.remote_stage_executor_rrefs[node.meta['fw_stage']]
            logging.info(f'[root][{self.cur_microbatch}] Issuing BW invocation '
                         f'for target {node.meta["fw_stage"]} on rank {rank}')
<<<<<<< HEAD
            invocation_key = f'{self.cur_microbatch}_{node.name}'
            ts = time.time()
            backward_name = event_name(Phase.BACKWARD, rank, self.cur_microbatch)
            name = f"I{backward_name}"
            self.record_event(rank=0, start_ts=ts, finish_ts=ts, id=name, name=name, type='invoke',
                              mbid=self.cur_microbatch)
            self.record_event_dependency(from_id=name, to_id=backward_name, type='invoke')
            return stage_executor.remote().invoke(
                invocation_key, Phase.BACKWARD, args, kwargs, self.cur_microbatch, debug_str=node.format_node())
=======
            return stage_executor.rpc_sync().invoke(
                invocation_key, Phase.BACKWARD, args, kwargs, self.cur_microbatch, debug_str=node.format_node(),
                output_refcount=len(node.users))
>>>>>>> 4b621108
        elif target is sync_barrier:
            # TODO: just assuming the last executor is indeed the executor for the
            # last stage. We should do this in a more principled way
            executor_keys = list(self.remote_stage_executor_rrefs.keys())
            rank, stage_executor = self.remote_stage_executor_rrefs[executor_keys[-1]]
            logging.info(f'[root][{self.cur_microbatch}] Issuing sync invocation '
                         f'on rank {rank}')
            return stage_executor.rpc_sync().invoke(
                invocation_key, Phase.SYNC_BARRIER, args, kwargs, self.cur_microbatch, debug_str=node.format_node(),
                output_refcount=len(node.users))
        else:
            raise AssertionError(f'Unknown operator {torch.typename(target)}')

    def run_until(self, predicate: Callable[[torch.fx.Node], bool]):
        for self.pc in range(self.pc, len(self.node_list)):
            node = self.node_list[self.pc]

            if predicate(node):
                return node

            # TODO: hoist run() implementation
            logging.info(f'[{self.cur_microbatch}] Issue command to run {node.format_node()}')
            self.env[node] = super().run_node(node)

            # TODO: we could potentially move this waiting to the use sites for an RRef
            # (i.e. during Interpreter.map_nodes_to_values or when we pass args/kwargs
            #  to the callees) as an optimization
            # TODO: is it possible for there to be a blocking version of this API?
            def wait_for_confirmation(n):
                if isinstance(n, torch._C._distributed_rpc.PyRRef):
                    while not n.confirmed_by_owner():
                        pass

            torch.fx.node.map_aggregate(self.env[node], wait_for_confirmation)

            if DEBUG and isinstance(self.env[node], torch._C._distributed_rpc.PyRRef):
                print(node, self.env[node])
                self.env[node].to_here()


class PipelineDriverFillDrain(PipelineDriverBase):
    def __init__(self, pipe: Pipe, args_chunk_spec, kwargs_chunk_spec, output_chunk_spec, world_size: int,
                 all_ranks: List[int] = None, single_loss: bool = False, _debug_mask_minibatches: bool = False):
        super().__init__(pipe, args_chunk_spec, kwargs_chunk_spec, output_chunk_spec, world_size, all_ranks,
                         _debug_mask_minibatches)
        self.single_loss = single_loss

        self._init_remote_executors()

    def run(self, chunks: int, *args, **kwargs):
        if self.single_loss:
            raise NotImplementedError('Single minibatch loss not implemented')

        logging.info('[root] Running pipeline FillDrain')
        # Roadmap:
        # 1) Micro-batch splitting - divide input arguments out into concrete chunk values
        # 2) Interpreter tiling - one interpreter per micro-batch
        # 3) Scheduling - Use control logic to advance interpreters to issue round-robin
        #       forward work items, then round-robin losses, then round-robin backwards

        args_split, kwargs_split = split_args_kwargs_into_chunks(args, kwargs, self.args_chunk_spec,
                                                                 self.kwargs_chunk_spec, chunks,
                                                                 self._debug_mask_minibatches)

        self.microbatch_interpreters = []

        for chunk in range(chunks):
            logging.info(f'[root] Instantiating microbatch interpreter for chunk {chunk}')
<<<<<<< HEAD
            interp = RemoteInterpreter(self.remote_stage_executor_rrefs, self.pipe.split_gm, chunk, args_split[chunk],
                                       kwargs_split[chunk])
            self.microbatch_interpreters.append(interp)
=======
            interp = RemoteInterpreter(self.remote_stage_executor_rrefs, self.rank_to_executor, self.pipe.split_gm,
                                       chunk, args_split[chunk], kwargs_split[chunk])
            microbatch_interpreters.append(interp)
>>>>>>> 4b621108

        logging.info(f'[root] {len(self.microbatch_interpreters)} instantiated')

        last_nodes = []
        for interp in self.microbatch_interpreters:
            last_nodes.append(interp.run_until(lambda n: n.op == 'output'))

        assert all(n == last_nodes[0] for n in last_nodes)
        assert last_nodes[0].op == 'output'

        local_results = self._retrieve_output_values(self.microbatch_interpreters, last_nodes)

        if self.pipe.has_loss_and_backwards:
            # Shared parameter sync
            # At this point, all of the gradient jobs should have been run
            # (by way of the synchronization dependency earlier)
            self._sync_replicated_params()

        return merge_chunks(local_results, self.output_chunk_spec, self._debug_mask_minibatches)


class PipelineDriver1F1B(PipelineDriverBase):
    def __init__(self, pipe: Pipe, args_chunk_spec, kwargs_chunk_spec, output_chunk_spec, world_size: int,
                 all_ranks: List[int] = None, single_loss: bool = False, _debug_mask_minibatches: bool = False):
        super().__init__(pipe, args_chunk_spec, kwargs_chunk_spec, output_chunk_spec, world_size, all_ranks,
                         _debug_mask_minibatches)
        self.single_loss = single_loss
        # In 1F1B with backward stages, the maximum number of outstanding
        # micro-batches equals the number of pipeline stages
        if self.pipe.has_loss_and_backwards:
            self.max_outstanding = self.pipe.num_stages

        self._init_remote_executors()

    def run(self, chunks: int, *args, **kwargs):
        if self.single_loss:
            raise NotImplementedError('Single minibatch loss not implemented')

        logging.info('[root] Running pipeline 1F1B')

        args_split, kwargs_split = split_args_kwargs_into_chunks(args, kwargs, self.args_chunk_spec,
                                                                 self.kwargs_chunk_spec, chunks,
                                                                 self._debug_mask_minibatches)

        self.microbatch_interpreters = []

        for chunk in range(chunks):
            logging.info(f'[root] Instantiating microbatch interpreter for chunk {chunk}')
<<<<<<< HEAD
            interp = RemoteInterpreter(self.remote_stage_executor_rrefs, self.pipe.split_gm, chunk, args_split[chunk],
                                       kwargs_split[chunk])
            self.microbatch_interpreters.append(interp)
=======
            interp = RemoteInterpreter(self.remote_stage_executor_rrefs, self.rank_to_executor, self.pipe.split_gm,
                                       chunk, args_split[chunk], kwargs_split[chunk])
            microbatch_interpreters.append(interp)
>>>>>>> 4b621108

        logging.info(f'[root] {len(self.microbatch_interpreters)} instantiated')

        last_nodes = []

        for i, interp in enumerate(self.microbatch_interpreters):
            logging.info(f'[root] Executing stages for chunk {i}')
            last_nodes.append(interp.run_until(lambda n: n.op == 'output'))

        local_results = self._retrieve_output_values(self.microbatch_interpreters, last_nodes)

        # There is backward pass, we should sync shared parameters
        if self.pipe.has_loss_and_backwards:
            self._sync_replicated_params()

        return merge_chunks(local_results, self.output_chunk_spec, self._debug_mask_minibatches)<|MERGE_RESOLUTION|>--- conflicted
+++ resolved
@@ -126,33 +126,6 @@
             self.state = SchedState.READY
 
 
-<<<<<<< HEAD
-def _get_value_on_remote(caller_rank, callee_rank, runlist_key, microbatch, rref):
-=======
-class Event:
-    def __init__(self,
-                 rank: int,
-                 start_ts: float,
-                 finish_ts: float,
-                 id: Optional[str] = None,
-                 name: Optional[str] = None,
-                 type: Optional[Any] = None,
-                 mbid: Optional[Any] = None
-                 ):
-        args_to_fwd = ['rank', 'start_ts', 'finish_ts', 'id', 'name', 'type', 'mbid']
-
-        for arg in args_to_fwd:
-            setattr(self, arg, locals()[arg])
-
-    rank: int
-    start_ts: float
-    finish_ts: float
-    id: Optional[str]
-    name: Optional[str]
-    type: Optional[Any]
-    mbid: Optional[Any]
-
-
 class ValueReference:
     def __init__(self, rank, unique_key):
         self.rank = rank
@@ -179,7 +152,6 @@
 
 
 def _get_value_on_remote(caller_rank, callee_rank, runlist_key, microbatch, value_ref_arg, value_ref_executor_rref):
->>>>>>> 4b621108
     logging.info(f'[{callee_rank}][{microbatch}] Executing async transfer of value '
                  f'{value_ref_arg} initiated by rank {caller_rank} for {runlist_key}')
 
@@ -274,40 +246,6 @@
 
         self.events: List[Event] = []
 
-<<<<<<< HEAD
-    def _debug_print(self, to_file=False):
-        # NB: this does not take the runlist locks. This method should only be
-        # called when the system is stalled
-        s = f'Executor instance {id(self)} for rank {self.local_rank}.\n' \
-            f'\tWaiting WorkItems: {self.waiting_runlist.keys()}\n' \
-            f'\tReady WorkItems: {self.ready_runlist.keys()}\n'
-
-        blocked_args = {}
-        ready_args = {}
-        for name, workitem in self.waiting_runlist.items():
-            if workitem.blocked_args_count > 0:
-                pass
-                rref_args = []
-
-                def retrieve_rref_args_by_idx(a):
-                    if isinstance(a, torch._C._distributed_rpc.PyRRef):
-                        rref_args.append(a)
-
-                torch.fx.node.map_aggregate(workitem.args, retrieve_rref_args_by_idx)
-                torch.fx.node.map_aggregate(workitem.kwargs, retrieve_rref_args_by_idx)
-                blocked_rref_idxs = set(range(len(rref_args))) - set(workitem.ready_args.keys())
-                blocked_args[name] = blocked_rref_idxs
-                ready_args[name] = workitem.ready_args.keys()
-
-        s += f'\tBlocked args: {blocked_args}\n'
-        s += f'\tReady args: {ready_args}\n'
-
-        if to_file:
-            with open(f'{self.local_rank}.log', 'w') as f:
-                f.write(s)
-
-        return s
-=======
         self.value_store_lock = threading.Lock()
         self.value_store : Dict[str, RefcountedFuture] = {}
 
@@ -317,7 +255,6 @@
         assert self.peer_executors is None
         self.peer_executors = peer_executors
         return None
->>>>>>> 4b621108
 
     def worker_loop(self):
         while True:
@@ -423,12 +360,7 @@
             self.record_event_dependency(from_id=prev_name, to_id=name, type='transfer')
             self.record_event_dependency(from_id=name, to_id=next_name, type='transfer')
 
-<<<<<<< HEAD
-    @rpc.functions.async_execution
-    def invoke(self, unique_key: str, phase: Phase, args, kwargs, cur_microbatch: int, debug_str: str):
-=======
     def invoke(self, output_unique_key : str, phase : Phase, args, kwargs, cur_microbatch : int, debug_str : str, output_refcount : int):
->>>>>>> 4b621108
         # TODO: do we need to serialize calls to invoke() to preserve the order in which WorkItems appear for
         # static schedules?
 
@@ -475,12 +407,7 @@
                 assert output_unique_key not in self.waiting_runlist, f'key {output_unique_key} already in waiting runlist {self.waiting_runlist}'
                 self.waiting_runlist[output_unique_key] = work_item
 
-<<<<<<< HEAD
-        # Spawn asynchronous data transfers for each of the RRef arguments.
-=======
-
         # Spawn asynchronous data transfers for each of the ValueRef arguments.
->>>>>>> 4b621108
         _futures = []
         for arg_idx, value_ref_arg in enumerate(value_ref_args):
             logging.info(f'[{self.local_rank}][{cur_microbatch}] Launching asynchronous data transfer for ValueReference {arg_idx} {value_ref_arg}')
@@ -642,13 +569,8 @@
         return events_context
 
 
-<<<<<<< HEAD
 class RemoteInterpreter(torch.fx.Interpreter, EventRecorder):
-    def __init__(self, remote_stage_executor_rrefs, module, cur_microbatch : int,
-=======
-class RemoteInterpreter(torch.fx.Interpreter):
-    def __init__(self, remote_stage_executor_rrefs, rank_to_executor, module, cur_microbatch : int,
->>>>>>> 4b621108
+    def __init__(self, remote_stage_executor_rrefs, rank_to_executor, module, cur_microbatch: int,
                  args, kwargs, garbage_collect_values=True):
         super().__init__(module, garbage_collect_values)
         self.remote_stage_executor_rrefs = remote_stage_executor_rrefs
@@ -681,19 +603,15 @@
             logging.info(f'[root][{self.cur_microbatch}] Issuing {Phase.FORWARD} '
                          f'invocation for target {target} on rank {rank}')
             invocation_key = f'{self.cur_microbatch}_{node.name}'
-<<<<<<< HEAD
             ts = time.time()
             forward_name = event_name(Phase.FORWARD, rank, self.cur_microbatch)
             name = f"I{forward_name}"
-            self.record_event(rank=0, start_ts=ts, finish_ts=ts, id=name, name=name, type='invoke', mbid=self.cur_microbatch)
+            self.record_event(rank=0, start_ts=ts, finish_ts=ts, id=name, name=name, type='invoke',
+                              mbid=self.cur_microbatch)
             self.record_event_dependency(from_id=name, to_id=forward_name, type='invoke')
-            return stage_executor.remote().invoke(
-                invocation_key, Phase.FORWARD, args, kwargs, self.cur_microbatch, debug_str=node.format_node())
-=======
             return stage_executor.rpc_sync().invoke(
                 invocation_key, Phase.FORWARD, args, kwargs, self.cur_microbatch, debug_str=node.format_node(),
                 output_refcount=len(node.users))
->>>>>>> 4b621108
         else:
             logging.info(f'[root][{self.cur_microbatch}] Running local operation {target} from driver')
             return super().call_module(target, args, kwargs)
@@ -711,21 +629,15 @@
             rank, stage_executor = self.remote_stage_executor_rrefs[node.meta['fw_stage']]
             logging.info(f'[root][{self.cur_microbatch}] Issuing BW invocation '
                          f'for target {node.meta["fw_stage"]} on rank {rank}')
-<<<<<<< HEAD
-            invocation_key = f'{self.cur_microbatch}_{node.name}'
             ts = time.time()
             backward_name = event_name(Phase.BACKWARD, rank, self.cur_microbatch)
             name = f"I{backward_name}"
             self.record_event(rank=0, start_ts=ts, finish_ts=ts, id=name, name=name, type='invoke',
                               mbid=self.cur_microbatch)
             self.record_event_dependency(from_id=name, to_id=backward_name, type='invoke')
-            return stage_executor.remote().invoke(
-                invocation_key, Phase.BACKWARD, args, kwargs, self.cur_microbatch, debug_str=node.format_node())
-=======
             return stage_executor.rpc_sync().invoke(
                 invocation_key, Phase.BACKWARD, args, kwargs, self.cur_microbatch, debug_str=node.format_node(),
                 output_refcount=len(node.users))
->>>>>>> 4b621108
         elif target is sync_barrier:
             # TODO: just assuming the last executor is indeed the executor for the
             # last stage. We should do this in a more principled way
@@ -794,15 +706,9 @@
 
         for chunk in range(chunks):
             logging.info(f'[root] Instantiating microbatch interpreter for chunk {chunk}')
-<<<<<<< HEAD
-            interp = RemoteInterpreter(self.remote_stage_executor_rrefs, self.pipe.split_gm, chunk, args_split[chunk],
-                                       kwargs_split[chunk])
-            self.microbatch_interpreters.append(interp)
-=======
             interp = RemoteInterpreter(self.remote_stage_executor_rrefs, self.rank_to_executor, self.pipe.split_gm,
                                        chunk, args_split[chunk], kwargs_split[chunk])
-            microbatch_interpreters.append(interp)
->>>>>>> 4b621108
+            self.microbatch_interpreters.append(interp)
 
         logging.info(f'[root] {len(self.microbatch_interpreters)} instantiated')
 
@@ -851,15 +757,9 @@
 
         for chunk in range(chunks):
             logging.info(f'[root] Instantiating microbatch interpreter for chunk {chunk}')
-<<<<<<< HEAD
-            interp = RemoteInterpreter(self.remote_stage_executor_rrefs, self.pipe.split_gm, chunk, args_split[chunk],
-                                       kwargs_split[chunk])
-            self.microbatch_interpreters.append(interp)
-=======
             interp = RemoteInterpreter(self.remote_stage_executor_rrefs, self.rank_to_executor, self.pipe.split_gm,
                                        chunk, args_split[chunk], kwargs_split[chunk])
-            microbatch_interpreters.append(interp)
->>>>>>> 4b621108
+            self.microbatch_interpreters.append(interp)
 
         logging.info(f'[root] {len(self.microbatch_interpreters)} instantiated')
 
